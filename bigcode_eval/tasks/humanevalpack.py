import json
import re

from evaluate import load
from bigcode_eval.base import Task

_CITATION = """
@article{muennighoff2023octopack,
      title={OctoPack: Instruction Tuning Code Large Language Models}, 
      author={Niklas Muennighoff and Qian Liu and Armel Zebaze and Qinkai Zheng and Binyuan Hui and Terry Yue Zhuo and Swayam Singh and Xiangru Tang and Leandro von Werra and Shayne Longpre},
      journal={arXiv preprint arXiv:2308.07124},
      year={2023}
}
"""

LANGUAGES = ["python", "cpp", "js", "java", "go", "rust"]

LANGUAGE_TO_NAME = {
    "python": "Python",
    "cpp": "C++",
    "js": "JavaScript",
    "java": "Java",
    "go": "Go",
    "rust": "Rust",
}

LANGUAGE_TO_EXTENSION = {
    "python": "py",
    "cpp": "cpp",
    "js": "js",
    "java": "java",
    "go": "go",
    "rust": "rs",
}

# Taken from https://huggingface.co/datasets/nuprl/MultiPL-E/ & https://github.com/THUDM/CodeGeeX
LANGUAGE_TO_STOP_WORDS = {
    # https://github.com/THUDM/CodeGeeX/blob/23ee51505a2bcd34d59d2e271b22e5bd91475462/codegeex/benchmark/utils.py#L164
    "python": ["\nclass", "\ndef", "\n#", "\n@", "\nprint", "\nif", "\nassert"],
    # https://github.com/THUDM/CodeGeeX/blob/23ee51505a2bcd34d59d2e271b22e5bd91475462/codegeex/benchmark/utils.py#L185
    "cpp": [],
    # https://github.com/THUDM/CodeGeeX/blob/23ee51505a2bcd34d59d2e271b22e5bd91475462/codegeex/benchmark/utils.py#L188
    "js": [],
    # https://github.com/THUDM/CodeGeeX/blob/23ee51505a2bcd34d59d2e271b22e5bd91475462/codegeex/benchmark/utils.py#L177
    "go": ["\n//", "\nfunc main(", "struct", "\nfunc"],
    # https://github.com/THUDM/CodeGeeX/blob/23ee51505a2bcd34d59d2e271b22e5bd91475462/codegeex/benchmark/utils.py#L169
    "java": [],
    "rust": [],
}

LANGUAGE_TO_TIMEOUT = {
    "python": 10,
    "cpp": 60,
    "js": 10,
    "java": 10,
    "go": 20,
    "rust": 300, # Necessary for first-time compilation of cargo
}

# Java sometimes fails with more workers; For JS it's twice as fast with 4 workers
LANGUAGE_TO_NUM_WORKERS = {
    "python": 4,
    "cpp": 4,
    "js": 4,
    "java": 1,
    "go": 4,
    "rust": 1,
}

# https://github.com/THUDM/CodeGeeX/blob/23ee51505a2bcd34d59d2e271b22e5bd91475462/codegeex/benchmark/utils.py#L6
IMPORT_HELPER = {
    "python": [
        "import math",
        "import re",
        "import sys",
        "import copy",
        "import datetime",
        "import itertools",
        "import collections",
        "import heapq",
        "import statistics",
        "import functools",
        "import hashlib",
        "import numpy",
        "import numpy as np",
        "import string",
        "from typing import *",
        "from collections import *",
    ],
    "go": [
        "math",
        "strings",
        "fmt",
        "strconv",
        "time",
        "bytes",
        "regexp",
        "sort",
        "math/rand",
        "crypto/md5",
    ],
    "cpp": [
        "using namespace std;",      
        "#include<stdlib.h>",
        "#include<algorithm>",
        "#include<cmath>",
        "#include<math.h>",
        "#include<numeric>",
        "#include<stdio.h>",
        "#include<vector>",
        "#include<set>",
        "#include<map>",
        "#include<queue>",
        "#include<stack>",
        "#include<list>",
        "#include<deque>",
        "#include<boost/any.hpp>",
        "#include<string>",
        "#include<climits>",
        "#include<cstring>",
        "#include<iostream>",
        "#include<sstream>",
        "#include<fstream>",
    ],
}


def create_all_tasks():
    fix = {f"humanevalfix{mode}-{language}": create_task(language, "fix" + mode) for language in LANGUAGES for mode in ["tests", "docs"]}
    explain = {f"humanevalexplain{mode}-{language}": create_task(language, "explain" + mode) for language in LANGUAGES for mode in ["describe", "synthesize"]}
    synthesize = {f"humanevalsynthesize-{language}": create_task(language, "synthesize") for language in LANGUAGES}
    return {**fix, **explain, **synthesize}

def create_task(language, name):
    class HumanEvalFixTests(HumanEvalFixBase):
        def __init__(self, language=language, prompt="instruct"):
            super().__init__(language=language, prompt=prompt, with_docs=False)
    class HumanEvalFixDocs(HumanEvalFixBase):
        def __init__(self, language=language, prompt="instruct"):            
            super().__init__(language=language, prompt=prompt, with_docs=True)
    class HumanEvalExplainDescribe(HumanEvalExplainDescribeBase):
        def __init__(self, language=language, prompt="instruct"):
            super().__init__(language=language, prompt=prompt, with_docs=False)   
    class HumanEvalExplainSynthesize(HumanEvalExplainSynthesizeBase):
        def __init__(self, language=language, prompt="instruct", load_data_path=None):
            super().__init__(language=language, prompt=prompt, with_docs=False, load_data_path=load_data_path)
    class HumanEvalSynthesize(HumanEvalSynthesizeBase):
        def __init__(self, language=language, prompt="instruct"):
            super().__init__(language=language, prompt=prompt, with_docs=True)
    
    if name == "fixtests": return HumanEvalFixTests
    elif name == "fixdocs": return HumanEvalFixDocs
    elif name == "explaindescribe": return HumanEvalExplainDescribe
    elif name == "explainsynthesize": return HumanEvalExplainSynthesize
    elif name == "synthesize": return HumanEvalSynthesize


class HumanEvalPack(Task):
    """Parent class for all HumanEvalPack tasks"""
    DATASET_PATH = "bigcode/humanevalpack"
    DATASET_NAME = None

    def __init__(self, prompt="instruct", language="python", with_docs=True):
        
        self.DATASET_NAME = language
        self.prompt = prompt        
        stop_words = LANGUAGE_TO_STOP_WORDS[language]
        if self.prompt.startswith("edit"):
            stop_words.extend([
                "<commit_before>",
                "<commit_msg>",
                "<commit_after>",
            ])
        elif self.prompt == "starchat":
            stop_words.append("<|end|>")
        elif self.prompt == "diff":
            stop_words = ["<commit_before>", "<commit_msg>", "<commit_after>"]
        elif self.prompt == "diff-carper":
            stop_words = ["<BEF>", "<MSG>", "<DFF>", "\ No newline at end of file"]            
        stop_words.append("<|endoftext|>")
        self.with_docs = with_docs
        super().__init__(stop_words=stop_words, requires_execution=True)

    def get_dataset(self):
        return self.dataset["test"]

    def get_prompt_base(self, doc):
        if self.with_docs: return doc["prompt"] # Already includes fn main for rust
        else:
            if self.DATASET_NAME == "rust":
                # See 
                # https://github.com/roG0d/CodeGeeX/blob/f66205b5f615a4eead9c26d7ec297e14738ea18d/codegeex/benchmark/evaluate_humaneval_x.py#L78
                # https://github.com/THUDM/CodeGeeX/pull/76#issuecomment-1500653190
                return "fn main(){}\n" + doc["declaration"]
            else: return doc["declaration"]

    def get_prompt(self, prompt_base, instruction, context=None):
        if context is None:
            inp = instruction
        # `Context first then instruction` methods
        elif self.prompt in ["continue", "instruct"]:
            inp = context + "\n" + instruction
        else:
            inp = instruction + "\n" + context
        
        if self.prompt == "continue":
            assert context is None, "The `continue` prompt should only be used for HumanEvalSynthesize. Use `instruct` for HumanEvalFix and HumanEvalExplain."
            prompt = prompt_base
        elif self.prompt == "instruct":
            prompt = inp + "\n\n" + prompt_base
        elif self.prompt == "octocoder":
            prompt = f'Question: {inp}\n\nAnswer:\n{prompt_base}'
        elif self.prompt == "octogeex":
            prompt = f'Question: {inp.strip()}\n\nAnswer:\n{prompt_base}'            
        elif self.prompt == "starchat":
            # https://hf.co/HuggingFaceH4/starchat-beta
            prompt = f'<|system|>\n<|end|>\n<|user|>\n{inp}<|end|>\n<|assistant|>\n{prompt_base}'
        elif self.prompt == "starcodercommit":
            prompt = f'<commit_before><commit_msg>{inp}<commit_after>{prompt_base}'
        elif self.prompt == "instructcodet5p":
            # https://github.com/salesforce/CodeT5/blob/main/CodeT5%2B/humaneval/generate_codet5p.py#L89
            prompt = f'Below is an instruction that describes a task. Write a response that appropriately completes the request.\n\n### Instruction:\n{inp}\n\n### Response:{prompt_base}'       
        elif self.prompt == "wizardcoder":
            # https://github.com/nlpxucan/WizardLM/blob/main/WizardCoder/src/humaneval_gen.py#L37
            prompt = f'Below is an instruction that describes a task. Write a response that appropriately completes the request.\n\n### Instruction:\n{inp}\n\n### Response:\n{prompt_base}'
        elif self.prompt == "codellama":
            # https://huggingface.co/codellama             
            prompt = f"[INST] {inp.strip()} [/INST] {prompt_base}"
<<<<<<< HEAD
        elif self.prompt in ["tulu", "gritlm"]:
            # https://huggingface.co/GritLM/GritLM-7B
            prompt = f"<|user|>\n{inp}\n<|assistant|>\n{prompt_base}"
        elif self.prompt == "zephyr":
            # https://hf.co/HuggingFaceH4/zephyr-7b-beta
            prompt = f"<|user|>\n{inp}</s>\n<|assistant|>\n{prompt_base}"
        elif self.prompt == "yi":
            # https://hf.co/01-ai/Yi-34B-Chat     
            prompt = f"<|im_start|>user\n{inp}<|im_end|>\n<|im_start|>assistant\n{prompt_base}"
=======
        elif self.prompt == "codellama-70b":
            prompt = f"Source: user\n\n {inp.strip()} Source: assistant\nDestination: user \n\n{prompt_base}"
>>>>>>> 2ec01598
        else:
            raise ValueError(f"The --prompt argument {self.prompt} wasn't provided or isn't supported")
        # Strip off the final \n to make the tokens more natural
        # Essentially, we want to make sure that if there was no distinction between
        # input & output, the tokens would be the same
        # E.g. for SantaCoder:
        # tokenize("""def hi()\n   return""")
        # ['def', 'Ġhi', '()', 'ĊĠĠ', 'Ġreturn']
        # So we need to split before the \n so that the input is
        # ['def', 'Ġhi', '()'] and the model can generate ['ĊĠĠ', 'Ġreturn']
        # If instead we provide def hi()\n the tokens will be
        # ['def', 'Ġhi', '()', 'Ċ'] and the model would need to generate ['ĠĠ', 'Ġreturn']
        # Which would be harder, as it's not the usual way these tokens are tokenized
        # i.e. the model has never seen the token sequence of ['()', 'Ċ', 'ĠĠ'], but only ['()', 'ĊĠĠ']
        # The same holds for Java, JS, Go, Rust, C++ tho the start sequences are slightly different
        return prompt.strip()
            
    def get_reference(self, doc, get_solution=False):
        if get_solution:
            return doc["prompt"] + doc["canonical_solution"]
        else:
            return "\n" + doc["test"] # check(func_name) is already included


class HumanEvalPackGenerative(HumanEvalPack):
    """Parent class for all HumanEvalPack tasks except describing code"""
    def check_fn(self, code):
        """
        Checks whether the generated code is finished.
        Problem: Models rarely split their code into multiple functions, but this stops the model after the 1st function.
        Inspiration: https://github.com/THUDM/CodeGeeX/blob/23ee51505a2bcd34d59d2e271b22e5bd91475462/codegeex/benchmark/utils.py#L115
        """
        if any([w in code for w in self.stop_words]): return True

        # The heuristics below do not hold for diff generation
        if (self.prompt.startswith("diff")): return False

        if self.DATASET_NAME == "python":
            for line in code.split("\n"):
                if len(line.strip()) > 0 and line[0] != ' ' and line[0] != '\t':
                    return True
        else:
            open_brackets = 2 if self.DATASET_NAME == "java" else 1
            if code.count("{") + open_brackets == code.count("}"):
                return True
        return False 

    def remove_last_block(self, code):
        """
        Adapted from https://github.com/THUDM/CodeGeeX/blob/23ee51505a2bcd34d59d2e271b22e5bd91475462/codegeex/benchmark/utils.py#L151
        """
        for w in self.stop_words:
            if w in code:
                code = code[:code.find(w)]

        ### Find the first occassion where a chain of { } is closed
        if self.DATASET_NAME == "python":
            for i, line in enumerate(code.split("\n")):
                if len(line.strip()) > 0 and line[0] != ' ' and line[0] != '\t':
                    return "\n".join(code.split("\n")[:i])
        elif self.DATASET_NAME in ["java", "js", "go", "cpp", "rust"]:
            open_brackets = 2 if self.DATASET_NAME == "java" else 1
            cut = False
            for i, c in enumerate(code):
                if c == '{':
                    open_brackets += 1
                elif c == '}':
                    open_brackets -= 1
                if open_brackets == 0:
                    code = code[:i+1]
                    cut = True
                    break
            if not cut:
                if self.DATASET_NAME == "java":
                    main_pos = code.find("public static void main")
                    if main_pos != -1:
                        code = code[:main_pos] + '}'
                    if '}' in code:
                        code = code[:code.rfind('}')] + '}'
                    if code.count('{') - 1 == code.count('}'):
                        code += "\n}"
                elif '}' in code:
                    code = code[:code.rfind('}')] + '}'
        return code

    def postprocess_generation(self, generation, idx):
        """Defines the postprocessing for a LM generation.
        :param generation: str
            code generation from LM
        :param idx: int
            index of doc in the dataset to which the generation belongs
            (not used for Humaneval-Task)
        """
        doc = self.get_dataset()[idx]
        prompt = self.get_prompt(doc)
        gen = self.remove_last_block(generation[len(prompt):].rstrip())
        # Strip to maintain same behavior as with get_prompt
        return doc["prompt"].rstrip() + gen
        
    def process_results(self, generations, references):
        """Takes the list of LM generations and evaluates them against ground truth references.

        :param generations: list(list(str))
            list of lists containing generations
        :param references: list(str)
            list of str containing refrences
        """
        code_metric = load("Muennighoff/code_eval_octopack")
        timeout = LANGUAGE_TO_TIMEOUT[self.DATASET_NAME]
        num_workers = LANGUAGE_TO_NUM_WORKERS[self.DATASET_NAME]
        language = self.DATASET_NAME if self.DATASET_NAME != "js" else "javascript"

        ### CUSTOM MUTATE METHOD CHANGES ###
        if self.prompt == "diff":
            # Requires:
            # !wget https://raw.githubusercontent.com/google/diff-match-patch/master/python3/diff_match_patch.py
            from diff_match_patch import diff_match_patch
            dmp = diff_match_patch()
            ds = self.get_dataset().select(range(len(generations)))
            for gen, doc in zip(generations, ds):
                prompt_base = self.get_prompt_base(doc)
                old_code = prompt_base + doc["buggy_solution"]
                for i, diff in enumerate(gen): 
                    try:
                        # Strip away anything to the left such as \n
                        patches = dmp.patch_fromText(diff.lstrip())
                        fixed_code, _ = dmp.patch_apply(patches, old_code)
                    except Exception as e:
                        print(f"Failed with {e} when applying patch to buggy code: {diff}")
                        fixed_code = ""
                    gen[i] = fixed_code
        elif self.prompt == "diff-carper":
            from bigcode_eval.tasks.custom_metrics.diff_eval import apply_diff
            ds = self.get_dataset().select(range(len(generations)))
            for gen, doc in zip(generations, ds):
                prompt_base = self.get_prompt_base(doc)
                old_code = prompt_base + doc["buggy_solution"]
                for i, diff_hunk in enumerate(gen):
                    if not(diff_hunk):
                        gen[i] = ""
                        continue
                    res: str = apply_diff(old_code, diff_hunk)        
                    gen[i] = res

        ### CUSTOM PROG LANGUAGE CHANGES ###
        # Inspiration: https://github.com/THUDM/CodeGeeX/blob/ebeb850f227a90c79de39f7e26b1302f374f3240/codegeex/benchmark/evaluate_humaneval_x.py
        if language == "python":
            python_imports = "\n".join(IMPORT_HELPER["python"])
            generations = [
                [(python_imports + "\n" + g).strip() for g in gen] for gen in generations
            ]
        elif language == "cpp":
            cpp_imports = "\n".join(IMPORT_HELPER["cpp"])
            # Remove main in case present
            generations = [
                [(cpp_imports + "\n" + g.split("int main")[0]).strip() for g in gen] for gen in generations
            ]
        elif language == "java":
            generations = [
                [g.replace("public class Main {\n    }", "").strip() for g in gen] for gen in generations
            ]
        elif language == "go":
            ds = self.get_dataset().select(range(len(generations)))
            for gen, ref, doc in zip(generations, references, ds):
                for line in doc["import"].split("\n"):
                    line = line.replace("import", "").replace("(", "").replace(")", "").replace('"', "").strip()
                    if line: assert line in IMPORT_HELPER["go"], doc["import"] # Will be added later
                test_setup_str = doc["test_setup"] + "\n"
                for i, g in enumerate(gen):
                    for line in test_setup_str.split("\n"):
                        line = line.replace("import", "").replace("(", "").replace(")", "").strip()
                        if line.startswith('"') and line in g:
                            test_setup_str = test_setup_str.replace(line, "")
                    g = test_setup_str + g + "\n" + ref
                    other_pkgs = set()
                    for pkg in IMPORT_HELPER["go"]:
                        if ('"' + pkg + '"' not in g):
                            p = pkg.split("/")[-1]
                            # Check if the package is used
                            if (p + "." in g):
                                # The problem is that it could appear in a comment
                                # E.g. in problem 158, the docstring is:
                                # // ... a list of strings.
                                # but the "strings" pkg is never used
                                # Golang throws an error if the pkg is not used
                                # Thus search for the package & make sure it's not in a commented line
                                lines = g.split("\n")
                                for line in lines:
                                    if (p + "." in line) and not(line.strip().startswith("//")):
                                        other_pkgs.add('"' + p + '"')
                                        break
                    other_pkgs_str = ""
                    if other_pkgs:
                        other_pkgs_str = "import (\n" + "\n".join(["    " + p for p in other_pkgs]) + "\n)\n"
                    if ("package main" in gen[i]) and ("package main" in test_setup_str):
                        gen[i] = gen[i].replace("package main", "")
                    gen[i] = test_setup_str + other_pkgs_str + gen[i]
        elif language == "rust":
            ds = self.get_dataset().select(range(len(generations)))
            main = "fn main(){}\n"
            for gen, doc in zip(generations, ds):
                declaration = doc["declaration"]
                for i, g in enumerate(gen):
                    new_gen = ""
                    if "fn main()" not in g:
                        new_gen += main
                    for line in declaration.split("\n"):
                        if line.strip() not in g:
                            # Skip if the function is already present
                            if line.strip().startswith("fn") and (line.strip().split("(")[0]) in g:
                                continue
                            new_gen += line.strip() + "\n"
                    # If fn main() is present twice, cut off before the second one
                    g = "fn main()".join(g.split("fn main()")[0:2])
                    new_gen += g
                    gen[i] = new_gen

        ### EVALUATION ###
        results, logs = code_metric.compute(
            references=references,
            predictions=generations,
            language=language,
            timeout=timeout,
            num_workers=num_workers,
        )
        # Write logs to json
        with open("logs.json", "w") as f:
            json.dump(logs, f, indent=4, ensure_ascii=False)

        """Debugging help
        for i, (gen, ref) in enumerate(zip(generations, references)):
            import time
            starttime = time.time()            
            results, log = code_metric.compute(
                references=[ref],
                predictions=[gen],
                language=language,
                timeout=timeout,
            )
            print("Took: ", time.time() - starttime)
            with open("errors.txt", "a") as f:
                f.write(log[0][0][1]["result"] + "\n")
            if ("compilation error" in log[0][0][1]["result"]):
                print("Result")
                print(results)
                print("Log")
                print(log)
                print("Gen")
                print(gen[0])
                print("Ref")
                print(ref)
        """
        return results


class HumanEvalFixBase(HumanEvalPackGenerative):
    def get_filename_with_extension(self, input_file):
        """Returns the synthetic filename for different datasets"""
        file_name = input_file if input_file is not None else "solution"
        return file_name + "." + LANGUAGE_TO_EXTENSION[self.DATASET_NAME]
        
    def get_prompt(self, doc):
        """Builds the prompt for the LM to generate from."""
        prompt_base = self.get_prompt_base(doc)
        instruction = f'Fix bugs in {doc["entry_point"]}.'
        context = prompt_base + doc["buggy_solution"]
        if self.with_docs is False: # Add tests as source of ground truth
            context += "\n" + doc["test"]

        if self.prompt == "file":
            file_name = self.get_filename_with_extension(input_file=doc["entry_point"])
            prompt = f"<file_name>\n{file_name}\n<commit_before>\n{context}\n<commit_msg>\n{instruction}<commit_after>\n{prompt_base}"
        elif self.prompt == "starcodercommit":
            prompt = f"<commit_before>{context}<commit_msg>{instruction}<commit_after>{prompt_base}"
        elif self.prompt == "diff":
            prompt = f"<commit_before>{context}<commit_msg>{instruction}<commit_after>"
        elif self.prompt == "diff-carper":
            prompt = f"<NME> {self.get_filename_with_extension(input_file=doc['entry_point'])}\n"
            prompt += f"<BEF> {context}\n<MSG> {instruction}\n<DFF>"
        else:
            prompt = super().get_prompt(prompt_base, instruction, context)
        return prompt.strip()

    def postprocess_generation(self, generation, idx):
        """Defines the postprocessing for a LM generation.
        :param generation: str
            code generation from LM
        :param idx: int
            index of doc in the dataset to which the generation belongs
            (not used for Humaneval-Task)
        """
        doc = self.get_dataset()[idx]
        prompt = self.get_prompt(doc)        
        if self.prompt == "diff-carper":
            # Only remove final stopwords like <MSG>
            generation = self.remove_last_block(generation[len(prompt):].rstrip())
            generation = prompt + generation
            from bigcode_eval.tasks.custom_metrics.diff_eval import split_diff
            # From https://github.com/CarperAI/OpenELM/blob/e6402a0696096011572152334ccbe049f89c332e/src/openelm/benchmarks/benchmark_bugs.py#L93
            end_of_diff = re.compile("\n[^ +-@]+")
            parsed: dict = split_diff(generation)
            if parsed and all(
                (s in parsed for s in ["name", "file", "message", "diff"])
            ):
                # truncate diff hunk at the first line not starting with " ", "+", "-", or "@"
                diff_hunk: str = end_of_diff.split(parsed["diff"])[0]
                # We apply diff patch loosely:
                #   1. it ignores the line numbers;
                #   2. it ignores invalid lines (not starting with " ",
                #   "+" or "-" and not being "@@ ... @@").
                # https://github.com/CarperAI/OpenELM/blob/e6402a0696096011572152334ccbe049f89c332e/src/openelm/benchmarks/benchmark_bugs.py#L162
                nme_idx: int = diff_hunk.find("<NME>")
                if nme_idx != -1:
                    diff_hunk = diff_hunk[:nme_idx]
                return diff_hunk
        else:
            gen = self.remove_last_block(generation[len(prompt):].rstrip())
            if self.prompt.startswith("diff"):
                return gen
            else:
                # Strip on the right to maintain same behavior as with get_prompt
                prompt_base = self.get_prompt_base(doc)
                return prompt_base.rstrip() + gen


class HumanEvalExplainDescribeBase(HumanEvalPack):
    def get_prompt_encoder(self, doc):
        """Encoder input for models with Enc-Dec architecture like CodeT5"""
        assert self.prompt == "instructcodet5p", "Enc-Dec is only tested for InstructCodeT5+"
        prompt_base = self.get_prompt_base(doc)
        instruction = f"Provide a concise natural language description of the code using at most {len(doc['docstring'])} characters."
        context = prompt_base + doc["canonical_solution"]

        return super().get_prompt("", instruction, context) # No prompt base as not generating
    
    def get_prompt(self, doc):
        """Builds the prompt for the LM to generate from."""
        prompt_base = self.get_prompt_base(doc)
        instruction = f"Provide a concise natural language description of the code using at most {len(doc['docstring'])} characters."
        context = prompt_base + doc["canonical_solution"]
        
        return super().get_prompt("", instruction, context)

    def remove_last_block(self, text):
        for w in self.stop_words:
            if w in text:
                text = text[:text.find(w)]
        return text

    def remove_code(self, text, canonical_solution):
        for line in canonical_solution.split("\n"):
            line = line.strip()
            if len(line) > 20 and line in text:
                text = text.replace(line, "")
        return text
    
    def postprocess_generation(self, generation, idx):
        """Defines the postprocessing for a LM generation.
        :param generation: str
            code generation from LM
        :param idx: int
            index of doc in the dataset to which the generation belongs
            (not used for Humaneval-Task)
        """
        doc = self.get_dataset()[idx]
        prompt = self.get_prompt(doc)
        docstring_len = len(doc["docstring"])
        gen = self.remove_last_block(generation[len(prompt):].strip()[:docstring_len]).rstrip()
        gen = self.remove_code(gen, doc["canonical_solution"])
        return gen

    def get_reference(self, doc, get_solution=False):
        return None

    def process_results(self, generations, references):
        raise ValueError("""ExplainDescribe should be run with `--generation_only`.
        Once generations are done run ExplainSynthesize with `--load_data_path path/to/generations.json`
        It will load the explanations, generate from them and evaluate.""")


class HumanEvalExplainSynthesizeBase(HumanEvalPackGenerative):
    def __init__(self, load_data_path=None, **kwargs):
        assert load_data_path is not None, "load_data_path must be specified to load the descriptions."
        with open(load_data_path) as fp:
            self.descriptions = json.load(fp)
            print(f"{len(self.descriptions)} descriptions with {len(self.descriptions[0])} description candidates loaded.")    

        super().__init__(**kwargs)

    def get_dataset(self):
        """Returns dataset for the task or an iterable of any object, that get_prompt can handle"""
        dataset = []
        for description, sample in zip(self.descriptions, self.dataset["test"]):
            for description_candidate in description:
                dataset.append({"description": description_candidate} | sample)
        return dataset

    def get_prompt_encoder(self, doc):
        """Encoder input for models with Enc-Dec architecture like CodeT5"""
        assert self.prompt == "instructcodet5p", "Enc-Dec is only tested for InstructCodeT5+"
        prompt_base = "" # No prompt base as not generating
        instruction = f"Write functional code in {LANGUAGE_TO_NAME[self.DATASET_NAME]} according to the description."
        context = doc["description"]

        return super().get_prompt(prompt_base, instruction, context)
    
    def get_prompt(self, doc):
        """Builds the prompt for the LM to generate from."""
        prompt_base = self.get_prompt_base(doc)
        instruction = f"Write functional code in {LANGUAGE_TO_NAME[self.DATASET_NAME]} according to the description."
        context = doc["description"]

        return super().get_prompt(prompt_base, instruction, context)


class HumanEvalSynthesizeBase(HumanEvalPackGenerative):
    def get_prompt_encoder(self, doc):
        """Encoder input for models with Enc-Dec architecture like CodeT5"""
        assert self.prompt == "instructcodet5p", "Enc-Dec is only tested for InstructCodeT5+"
        prompt_base = "" # No prompt base as not generating
        instruction = doc["instruction"].strip()

        return super().get_prompt(prompt_base, instruction)
        
    def get_prompt(self, doc):
        """Builds the prompt for the LM to generate from."""
        prompt_base = self.get_prompt_base(doc)
        instruction = doc["instruction"].strip()

        return super().get_prompt(prompt_base, instruction)<|MERGE_RESOLUTION|>--- conflicted
+++ resolved
@@ -224,11 +224,10 @@
             # https://github.com/nlpxucan/WizardLM/blob/main/WizardCoder/src/humaneval_gen.py#L37
             prompt = f'Below is an instruction that describes a task. Write a response that appropriately completes the request.\n\n### Instruction:\n{inp}\n\n### Response:\n{prompt_base}'
         elif self.prompt == "codellama":
-            # https://huggingface.co/codellama             
+            # https://hf.co/codellama             
             prompt = f"[INST] {inp.strip()} [/INST] {prompt_base}"
-<<<<<<< HEAD
         elif self.prompt in ["tulu", "gritlm"]:
-            # https://huggingface.co/GritLM/GritLM-7B
+            # https://hf.co/GritLM/GritLM-7B
             prompt = f"<|user|>\n{inp}\n<|assistant|>\n{prompt_base}"
         elif self.prompt == "zephyr":
             # https://hf.co/HuggingFaceH4/zephyr-7b-beta
@@ -236,10 +235,8 @@
         elif self.prompt == "yi":
             # https://hf.co/01-ai/Yi-34B-Chat     
             prompt = f"<|im_start|>user\n{inp}<|im_end|>\n<|im_start|>assistant\n{prompt_base}"
-=======
         elif self.prompt == "codellama-70b":
             prompt = f"Source: user\n\n {inp.strip()} Source: assistant\nDestination: user \n\n{prompt_base}"
->>>>>>> 2ec01598
         else:
             raise ValueError(f"The --prompt argument {self.prompt} wasn't provided or isn't supported")
         # Strip off the final \n to make the tokens more natural
